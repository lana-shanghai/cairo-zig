--- conflicted
+++ resolved
@@ -133,12 +133,9 @@
     SubWithOverflow,
     /// Error indicating that the addition operation on the Relocatable offset exceeds the maximum limit.
     RelocatableAdditionOffsetExceeded,
-<<<<<<< HEAD
     /// Error indicating that a point is not on the elliptic curve.
     PointNotOnCurve,
-=======
     RelocatableMul,
->>>>>>> e71e0484
 };
 
 /// Represents different error conditions that occur in trace relocation
