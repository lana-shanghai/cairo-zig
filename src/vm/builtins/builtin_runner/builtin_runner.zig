--- conflicted
+++ resolved
@@ -120,13 +120,8 @@
     ) !?MaybeRelocatable {
         return switch (self.*) {
             .Bitwise => |bitwise| try bitwise.deduceMemoryCell(address, memory),
-<<<<<<< HEAD
-            .EcOp => |*ec| ec.deduceMemoryCell(allocator, address, memory),
-            .Hash => |hash| hash.deduceMemoryCell(address, memory),
-=======
-            .EcOp => |ec| ec.deduceMemoryCell(address, memory),
+            .EcOp => |*ec| ec.deduceMemoryCell(allocator, address, memory),            
             .Hash => |*hash| try hash.deduceMemoryCell(address, memory),
->>>>>>> e71e0484
             .Output => |output| output.deduceMemoryCell(address, memory),
             .RangeCheck => |range_check| range_check.deduceMemoryCell(address, memory),
             .Keccak => |*keccak| try keccak.deduceMemoryCell(allocator, address, memory),
